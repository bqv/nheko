--- conflicted
+++ resolved
@@ -494,17 +494,6 @@
 </context>
 <context>
     <name>TypingDisplay</name>
-<<<<<<< HEAD
-    <message>
-        <location filename="../../src/TypingDisplay.cpp" line="+45"/>
-        <source> is typing</source>
-        <translation> kirjoittaa</translation>
-    </message>
-    <message>
-        <location line="+2"/>
-        <source> are typing</source>
-        <translation> kirjoittavat</translation>
-=======
     <message numerus="yes">
         <location filename="../../src/TypingDisplay.cpp" line="+37"/>
         <source>%1 and %2 are typing</source>
@@ -513,7 +502,6 @@
             <numerusform></numerusform>
             <numerusform></numerusform>
         </translation>
->>>>>>> 0398c846
     </message>
 </context>
 <context>
@@ -974,7 +962,6 @@
     </message>
     <message>
         <location line="+12"/>
-<<<<<<< HEAD
         <source>The selected media is not an image</source>
         <translation>Valittu tiedosto ei ole kuva</translation>
     </message>
@@ -982,15 +969,6 @@
         <location line="+5"/>
         <source>Error while reading media: %1</source>
         <translation>Virhe lukiessa tiedostoa: %1</translation>
-=======
-        <source>The selected file is not an image</source>
-        <translation type="unfinished"></translation>
-    </message>
-    <message>
-        <location line="+5"/>
-        <source>Error while reading file: %1</source>
-        <translation type="unfinished"></translation>
->>>>>>> 0398c846
     </message>
     <message>
         <location line="+35"/>
