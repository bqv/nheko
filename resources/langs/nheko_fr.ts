--- conflicted
+++ resolved
@@ -18,7 +18,7 @@
     </message>
     <message>
         <location line="+4"/>
-        <location line="+898"/>
+        <location line="+921"/>
         <source>Invited user: %1</source>
         <translation type="unfinished"></translation>
     </message>
@@ -153,6 +153,12 @@
     </message>
     <message>
         <location line="+2"/>
+        <source>Server Notices</source>
+        <comment>Tag translation for m.server_notice</comment>
+        <translation type="unfinished"></translation>
+    </message>
+    <message>
+        <location line="+2"/>
         <location line="+2"/>
         <source> (tag)</source>
         <translation type="unfinished"></translation>
@@ -189,7 +195,7 @@
 <context>
     <name>EmojiPicker</name>
     <message>
-        <location filename="../qml/emoji/EmojiPicker.qml" line="+104"/>
+        <location filename="../qml/emoji/EmojiPicker.qml" line="+114"/>
         <location line="+135"/>
         <source>Search</source>
         <translation type="unfinished"></translation>
@@ -500,7 +506,7 @@
         <translation type="unfinished"></translation>
     </message>
     <message>
-        <location line="+7"/>
+        <location line="+18"/>
         <source>Favourite</source>
         <comment>Standard matrix tag for favourites</comment>
         <translation type="unfinished"></translation>
@@ -518,7 +524,7 @@
         <translation type="unfinished"></translation>
     </message>
     <message>
-        <location line="+13"/>
+        <location line="+12"/>
         <source>Adds or removes the specified tag.</source>
         <comment>WhatsThis hint for tag menu actions</comment>
         <translation type="unfinished"></translation>
@@ -530,14 +536,15 @@
         <translation type="unfinished"></translation>
     </message>
     <message>
-        <location line="+3"/>
+        <location line="+4"/>
         <source>New Tag</source>
         <comment>Tag name prompt title</comment>
         <translation type="unfinished"></translation>
     </message>
     <message>
-        <location line="+0"/>
+        <location line="+1"/>
         <source>Tag:</source>
+        <comment>Tag name prompt</comment>
         <translation type="unfinished"></translation>
     </message>
     <message>
@@ -605,7 +612,7 @@
 <context>
     <name>TextInputWidget</name>
     <message>
-        <location filename="../../src/TextInputWidget.cpp" line="+459"/>
+        <location filename="../../src/TextInputWidget.cpp" line="+460"/>
         <source>Send a file</source>
         <translation type="unfinished"></translation>
     </message>
@@ -626,7 +633,7 @@
         <translation type="unfinished"></translation>
     </message>
     <message>
-        <location line="+84"/>
+        <location line="+86"/>
         <source>Select a file</source>
         <translation>Sélectionnez un fichier</translation>
     </message>
@@ -644,7 +651,7 @@
 <context>
     <name>TimelineModel</name>
     <message>
-        <location filename="../../src/timeline/TimelineModel.cpp" line="+853"/>
+        <location filename="../../src/timeline/TimelineModel.cpp" line="+873"/>
         <source>-- Decryption Error (failed to communicate with DB) --</source>
         <comment>Placeholder, when the message can&apos;t be decrypted, because the DB access failed when trying to lookup the session.</comment>
         <translation type="unfinished"></translation>
@@ -813,12 +820,12 @@
         <translation type="unfinished"></translation>
     </message>
     <message>
-        <location line="-1278"/>
+        <location line="-1286"/>
         <source>You joined this room.</source>
         <translation type="unfinished"></translation>
     </message>
     <message>
-        <location line="+1280"/>
+        <location line="+1288"/>
         <source>Rejected the knock from %1.</source>
         <translation type="unfinished"></translation>
     </message>
@@ -842,16 +849,12 @@
 <context>
     <name>TimelineRow</name>
     <message>
-<<<<<<< HEAD
-        <location filename="../qml/TimelineRow.qml" line="+84"/>
+        <location filename="../qml/TimelineRow.qml" line="+88"/>
         <source>React</source>
         <translation type="unfinished"></translation>
     </message>
     <message>
-        <location line="+16"/>
-=======
-        <location filename="../qml/TimelineRow.qml" line="+92"/>
->>>>>>> bdf1147a
+        <location line="+18"/>
         <source>Reply</source>
         <translation type="unfinished"></translation>
     </message>
@@ -864,16 +867,12 @@
 <context>
     <name>TimelineView</name>
     <message>
-<<<<<<< HEAD
-        <location filename="../qml/TimelineView.qml" line="+65"/>
+        <location filename="../qml/TimelineView.qml" line="+69"/>
         <source>React</source>
         <translation type="unfinished"></translation>
     </message>
     <message>
         <location line="+4"/>
-=======
-        <location filename="../qml/TimelineView.qml" line="+54"/>
->>>>>>> bdf1147a
         <source>Reply</source>
         <translation type="unfinished"></translation>
     </message>
