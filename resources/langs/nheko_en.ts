--- conflicted
+++ resolved
@@ -471,11 +471,7 @@
     <message>
         <location line="+5"/>
         <source>Leave room</source>
-<<<<<<< HEAD
         <translation>Leave room</translation>
-=======
-        <translation type="unfinished">Leave room</translation>
->>>>>>> 0398c846
     </message>
     <message>
         <location line="+5"/>
@@ -498,17 +494,6 @@
 </context>
 <context>
     <name>TypingDisplay</name>
-<<<<<<< HEAD
-    <message>
-        <location filename="../../src/TypingDisplay.cpp" line="+45"/>
-        <source> is typing</source>
-        <translation> is typing</translation>
-    </message>
-    <message>
-        <location line="+2"/>
-        <source> are typing</source>
-        <translation> are typing</translation>
-=======
     <message numerus="yes">
         <location filename="../../src/TypingDisplay.cpp" line="+37"/>
         <source>%1 and %2 are typing</source>
@@ -517,7 +502,6 @@
             <numerusform>%1%2 is typing</numerusform>
             <numerusform>%1 and %2 are typing</numerusform>
         </translation>
->>>>>>> 0398c846
     </message>
 </context>
 <context>
@@ -525,11 +509,7 @@
     <message>
         <location filename="../../src/UserInfoWidget.cpp" line="+87"/>
         <source>Logout</source>
-<<<<<<< HEAD
         <translation>Logout</translation>
-=======
-        <translation type="unfinished">Logout</translation>
->>>>>>> 0398c846
     </message>
 </context>
 <context>
@@ -686,19 +666,12 @@
     <message>
         <location line="+23"/>
         <source>REGISTER</source>
-<<<<<<< HEAD
         <translation>REGISTER</translation>
-=======
-        <translation type="unfinished">REGISTER</translation>
->>>>>>> 0398c846
     </message>
     <message>
         <location line="+5"/>
         <source>LOGIN</source>
-<<<<<<< HEAD
         <translation>LOGIN</translation>
-=======
-        <translation type="unfinished">LOGIN</translation>
     </message>
 </context>
 <context>
@@ -707,7 +680,6 @@
         <location filename="../../src/Utils.cpp" line="+104"/>
         <source>Yesterday</source>
         <translation type="unfinished"></translation>
->>>>>>> 0398c846
     </message>
 </context>
 <context>
@@ -720,29 +692,17 @@
     <message>
         <location line="+2"/>
         <source>Cancel</source>
-<<<<<<< HEAD
         <translation>Cancel</translation>
-=======
-        <translation type="unfinished">Cancel</translation>
->>>>>>> 0398c846
     </message>
     <message>
         <location line="+10"/>
         <source>Name</source>
-<<<<<<< HEAD
         <translation>Name</translation>
-=======
-        <translation type="unfinished">Name</translation>
->>>>>>> 0398c846
     </message>
     <message>
         <location line="+3"/>
         <source>Topic</source>
-<<<<<<< HEAD
         <translation>Topic</translation>
-=======
-        <translation type="unfinished">Topic</translation>
->>>>>>> 0398c846
     </message>
     <message>
         <location line="+3"/>
@@ -770,11 +730,7 @@
     <message>
         <location filename="../../src/dialogs/InviteUsers.cpp" line="+41"/>
         <source>Cancel</source>
-<<<<<<< HEAD
         <translation>Cancel</translation>
-=======
-        <translation type="unfinished">Cancel</translation>
->>>>>>> 0398c846
     </message>
     <message>
         <location line="+8"/>
@@ -792,11 +748,7 @@
     <message>
         <location line="+2"/>
         <source>Cancel</source>
-<<<<<<< HEAD
         <translation>Cancel</translation>
-=======
-        <translation type="unfinished">Cancel</translation>
->>>>>>> 0398c846
     </message>
     <message>
         <location line="+7"/>
@@ -809,11 +761,7 @@
     <message>
         <location filename="../../src/dialogs/LeaveRoom.cpp" line="+31"/>
         <source>Cancel</source>
-<<<<<<< HEAD
         <translation>Cancel</translation>
-=======
-        <translation type="unfinished">Cancel</translation>
->>>>>>> 0398c846
     </message>
     <message>
         <location line="+8"/>
@@ -826,11 +774,7 @@
     <message>
         <location filename="../../src/dialogs/Logout.cpp" line="+47"/>
         <source>Cancel</source>
-<<<<<<< HEAD
         <translation>Cancel</translation>
-=======
-        <translation type="unfinished">Cancel</translation>
->>>>>>> 0398c846
     </message>
     <message>
         <location line="+8"/>
@@ -848,11 +792,7 @@
     <message>
         <location line="+1"/>
         <source>Cancel</source>
-<<<<<<< HEAD
         <translation>Cancel</translation>
-=======
-        <translation type="unfinished">Cancel</translation>
->>>>>>> 0398c846
     </message>
     <message>
         <location line="+84"/>
@@ -869,11 +809,7 @@
     <message>
         <location filename="../../src/dialogs/ReCaptcha.cpp" line="+31"/>
         <source>Cancel</source>
-<<<<<<< HEAD
         <translation>Cancel</translation>
-=======
-        <translation type="unfinished">Cancel</translation>
->>>>>>> 0398c846
     </message>
     <message>
         <location line="+1"/>
@@ -1026,7 +962,6 @@
     </message>
     <message>
         <location line="+12"/>
-<<<<<<< HEAD
         <source>The selected media is not an image</source>
         <translation>The selected media is not an image</translation>
     </message>
@@ -1034,15 +969,6 @@
         <location line="+5"/>
         <source>Error while reading media: %1</source>
         <translation>Error while reading media: %1</translation>
-=======
-        <source>The selected file is not an image</source>
-        <translation type="unfinished"></translation>
-    </message>
-    <message>
-        <location line="+5"/>
-        <source>Error while reading file: %1</source>
-        <translation type="unfinished"></translation>
->>>>>>> 0398c846
     </message>
     <message>
         <location line="+35"/>
