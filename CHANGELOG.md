--- conflicted
+++ resolved
@@ -12,11 +12,8 @@
 - Fix crash when trying to maximize image, that wasn't downloaded yet.
 - Fix Binding restorMode flooding logs on Qt 5.14.2+
 - Fix with some qml styles hidden menu items leave empty space
-<<<<<<< HEAD
 - Fix encrypted messages not showing a user in the sidebar
-=======
 - Fix hangs when generating colors with some system theme color schemes (#172)
->>>>>>> 35601b6b
 
 ## [0.7.0] -- 2020-04-19
 
